from . import tensor_impl as cp
# from cp import TensorBaseImpl

from typing import TYPE_CHECKING, List, Optional, Union
import copy
import importlib

if TYPE_CHECKING:
  from clownpiece.autograd.autograd import Function

"""
  Autograd Utils (avoid circular import only)
"""
def is_grad_enabled():
  from clownpiece.autograd.no_grad import is_grad_enabled
  return is_grad_enabled()

def is_grad_enabled_with_params(*args):
  flatten_args = []
  for arg in args:
    if isinstance(arg, (list, tuple)):
      flatten_args.extend(arg)
    else:
      flatten_args.append(arg)
  
  return is_grad_enabled() and any(tensor.requires_grad for tensor in flatten_args if isinstance(tensor, Tensor))


def scalar_to_tensorbase(function):
  def wrapped_function(*args, **kwargs):
    new_args = []
    for arg in args:
      if isinstance(arg, (int, float)):
        new_args.append(TensorBase(arg, requires_grad=False))
      else:
        new_args.append(arg)
    return function(*new_args, **kwargs)
  return wrapped_function

def tensor_base_op(impl_method_name):
  """
  Decorator for TensorBase operations that follow the pattern:
  return self.__class__(self._impl.method_name(*args))
  """
  def decorator(func):
    def wrapper(self, *args, **kwargs):
      impl_method = getattr(self._impl, impl_method_name)
      result_impl = impl_method(*args, **kwargs)
      return self.__class__(result_impl)
    return wrapper
  return decorator

def tensor_base_binary_op(impl_method_name, reverse=False):
  """
  Decorator for TensorBase binary operations that support both TensorBase and scalar types.
  @param impl_method_name: The name of the method on the _impl object
  @param reverse: If True, this is a reverse operation (e.g., __radd__)
  """
  def decorator(func):
    def wrapper(self, other):
      if isinstance(other, TensorBase):
        if reverse:
          result_impl = getattr(other._impl, impl_method_name)(self._impl)
        else:
          result_impl = getattr(self._impl, impl_method_name)(other._impl)
        return self.__class__(result_impl)
      elif isinstance(other, (int, float)):
        if reverse:
          # For reverse operations with scalars, use the reverse method if available
          reverse_method_name = impl_method_name.replace('__', '__r', 1) if '__' in impl_method_name else f'__r{impl_method_name}__'
          if hasattr(self._impl, reverse_method_name):
            result_impl = getattr(self._impl, reverse_method_name)(other)
          else:
            # Fallback to regular method (some operations are commutative)
            result_impl = getattr(self._impl, impl_method_name)(other)
        else:
          result_impl = getattr(self._impl, impl_method_name)(other)
        return self.__class__(result_impl)
      else:
        raise TypeError(f"Expected TensorBase, int or float, got {type(other).__name__}")
    return wrapper
  return decorator

def tensor_base_comparison_op(impl_method_name):
  """
  Decorator for TensorBase comparison operations.
  """
  def decorator(func):
    def wrapper(self, value):
      if isinstance(value, TensorBase):
        result_impl = getattr(self._impl, impl_method_name)(value._impl)
        return self.__class__(result_impl)
      elif isinstance(value, (int, float)):
        result_impl = getattr(self._impl, impl_method_name)(value)
        return self.__class__(result_impl)
      else:
        raise TypeError(f"Expected TensorBase, int or float, got {type(value).__name__}")
    return wrapper
  return decorator

"""
  Tensor Base Class
"""

class TensorBase:
  def __init__(self, array=None, requires_grad=None):
    if isinstance(array, TensorBase):
      self._impl = array._impl
    elif isinstance(array, cp.TensorBaseImpl):
      self._impl = array
    elif array is not None:
      self._impl = cp.TensorBaseImpl(array)
    else:
      self._impl = cp.TensorBaseImpl()
      
  @classmethod
  def randn(cls, shape, **kwargs):
    impl = cp.TensorBaseImpl.randn(shape)
    return cls(impl, **kwargs)

  @classmethod
  def randn_like(cls, tensor, **kwargs):
    impl = cp.TensorBaseImpl.randn_like(tensor._impl)
    return cls(impl, **kwargs)

  @classmethod
  def ones(cls, shape, **kwargs):
    impl = cp.TensorBaseImpl.ones(shape)
    return cls(impl, **kwargs)
  
  @classmethod
  def ones_like(cls, tensor, **kwargs):
    impl = cp.TensorBaseImpl.ones_like(tensor._impl)
    return cls(impl, **kwargs)
  
  @classmethod
  def zeros(cls, shape, **kwargs):
    impl = cp.TensorBaseImpl.zeros(shape)
    return cls(impl, **kwargs)
  
  @classmethod
  def zeros_like(cls, tensor, **kwargs):
    impl = cp.TensorBaseImpl.zeros_like(tensor._impl)
    return cls(impl, **kwargs)
  
  @classmethod
  def empty(cls, shape, **kwargs):
    impl = cp.TensorBaseImpl.empty(shape)
    return cls(impl, **kwargs)
  
  @classmethod
  def empty_like(cls, tensor, **kwargs):
    impl = cp.TensorBaseImpl.empty_like(tensor._impl)
    return cls(impl, **kwargs)
  
  @classmethod
  def stack(cls, inputs: List["TensorBase"], dim=0, **kwargs):
    print("Base Stack called with inputs:", inputs, "dim:", dim)
    if not isinstance(inputs, (list, tuple)):
      raise TypeError(f"Expected list or tuple, got {type(inputs).__name__}")
    if not all(isinstance(t, TensorBase) for t in inputs):
      raise TypeError("All inputs must be instances of TensorBase")
    impl = cp.TensorBaseImpl.stack([t._impl for t in inputs], dim)
    return cls(impl, **kwargs)
  
  @classmethod
  def cat(cls, inputs: List["TensorBase"], dim=0, **kwargs):
    # print("Base Cat called with inputs:", inputs, "dim:", dim)
    if not isinstance(inputs, (list, tuple)):
      raise TypeError(f"Expected list or tuple, got {type(inputs).__name__}")
    if not all(isinstance(t, TensorBase) for t in inputs):
      raise TypeError("All inputs must be instances of TensorBase")
    impl = cp.TensorBaseImpl.cat([t._impl for t in inputs], dim)
    return cls(impl, **kwargs)
  
  @classmethod
  def broadcast(cls, *inputs: "TensorBase"):
    # print("Base Broadcast called with inputs:", inputs)
    if not all(isinstance(t, TensorBase) for t in inputs):
      raise TypeError("All inputs must be instances of TensorBase")
    impls = cp.TensorBaseImpl.broadcast([t._impl for t in inputs])
    return [cls(impl) for impl in impls]
  

  @property
  def shape(self):
    return self._impl.shape
      
  def reshape(self, new_shape):
    print("Base Reshape called with new shape:", new_shape)
    reshaped_impl = self._impl.reshape(new_shape)
    return self.__class__(reshaped_impl)

  def __getitem__(self, idx):
    item = self._impl[idx]
    if isinstance(item, cp.TensorBaseImpl):
      return self.__class__(item)
    return item

  def __setitem__(self, idx, value):
    if isinstance(value, TensorBase):
      self._impl[idx] = value._impl
    else:
      self._impl[idx] = value
  
  def item(self):
    return self._impl.item()

  def __len__(self):
      return cp.numel(self._impl)
  def clone(self):
    return type(self)(self._impl.clone())
  
  def __repr__(self):
    # return reqiures_grad = getattr(self, 'requires_grad', None)
    return f"{self._impl}"

  def tolist(self):
    return self._impl.tolist()
  

  """
    Part1
  """
  def is_contiguous(self): return self._impl.is_contiguous()

  @tensor_base_op('contiguous')
  def contiguous(self): pass

  @tensor_base_op('transpose')
  def transpose(self, dim0=-1, dim1=-2): pass 
  
  def copy_(self, other):
    if isinstance(other, TensorBase):
      self._impl.copy_(other._impl)
    else:
      raise TypeError(f"Expected TensorBase, got {type(other).__name__}")
    
  """
    Part2
  """
  
  @tensor_base_op('__neg__')
  def __neg__(self): pass
  
  @tensor_base_op('sign')
  def sign(self): pass
  
  @tensor_base_op('abs')
  def abs(self): pass
  
  @tensor_base_op('sin')
  def sin(self): pass
  
  @tensor_base_op('cos')
  def cos(self): pass
  
  @tensor_base_op('tanh')
  def tanh(self): pass
  
  @tensor_base_op('log')
  def log(self): pass
  
  @tensor_base_op('exp')
  def exp(self): pass
  
  @tensor_base_op('sqrt')
  def sqrt(self): pass
  
  @tensor_base_op('clamp')
  def clamp(self, min_val, max_val): pass
  
  def pow(self, exponent):
    if isinstance(exponent, TensorBase):
      exponent = exponent._impl
    elif not isinstance(exponent, (int, float)):
      raise TypeError(f"Expected int, float or TensorBase, got {type(exponent).__name__}")
    powered_impl = self._impl.pow(exponent)
    return self.__class__(powered_impl)
<<<<<<< HEAD
  def sqrt(self):
    sqrt_impl = self._impl.sqrt()
    return self.__class__(sqrt_impl)

  def __add__(self, other):
    if isinstance(other, TensorBase): return self.__class__(self._impl.__add__(other._impl))
    elif isinstance(other, (int, float)): return self.__class__(self._impl.__add__(other))
    else: raise TypeError(f"Expected TensorBase, int or float, got {type(other).__name__}")
  def __radd__(self, other):
    if isinstance(other, TensorBase): return self.__class__(other._impl.__add__(self._impl))
    elif isinstance(other, (int, float)): return self.__class__(self._impl.__radd__(other))
    else: raise TypeError(f"Expected TensorBase, int or float, got {type(other).__name__}")
  def __sub__(self, other):
    if isinstance(other, TensorBase): return self.__class__(self._impl.__sub__(other._impl))
    elif isinstance(other, (int, float)): return self.__class__(self._impl.__sub__(other))
    else: raise TypeError(f"Expected TensorBase, int or float, got {type(other).__name__}")
  def __rsub__(self, other):
    if isinstance(other, TensorBase): return self.__class__(other._impl.__sub__(self._impl))
    elif isinstance(other, (int, float)): return self.__class__(self._impl.__rsub__(other))
    else: raise TypeError(f"Expected TensorBase, int or float, got {type(other).__name__}")
  def __mul__(self, other):
    if isinstance(other, TensorBase): return self.__class__(self._impl.__mul__(other._impl))
    elif isinstance(other, (int, float)): return self.__class__(self._impl.__mul__(other))
    else: raise TypeError(f"Expected TensorBase, int or float, got {type(other).__name__}")
  def __rmul__(self, other):
    if isinstance(other, TensorBase): return self.__class__(other._impl.__mul__(self._impl))
    elif isinstance(other, (int, float)): return self.__class__(self._impl.__rmul__(other))
    else: raise TypeError(f"Expected TensorBase, int or float, got {type(other).__name__}")
  def __truediv__(self, other):
    if isinstance(other, TensorBase): return self.__class__(self._impl.__truediv__(other._impl))
    elif isinstance(other, (int, float)): return self.__class__(self._impl.__truediv__(other))
    else: raise TypeError(f"Expected TensorBase, int or float, got {type(other).__name__}")
  def __rtruediv__(self, other):
    if isinstance(other, TensorBase): return self.__class__(other._impl.__truediv__(self._impl))
    elif isinstance(other, (int, float)): return self.__class__(self._impl.__rtruediv__(other))
    else: raise TypeError(f"Expected TensorBase, int or float, got {type(other).__name__}")
=======



  @tensor_base_binary_op('__add__')
  def __add__(self, other): pass
  
  @tensor_base_binary_op('__add__', reverse=True)
  def __radd__(self, other): pass
  
  @tensor_base_binary_op('__sub__')
  def __sub__(self, other): pass
  
  @tensor_base_binary_op('__sub__', reverse=True)
  def __rsub__(self, other): pass
  
  @tensor_base_binary_op('__mul__')
  def __mul__(self, other): pass
  
  @tensor_base_binary_op('__mul__', reverse=True)
  def __rmul__(self, other): pass
  
  @tensor_base_binary_op('__truediv__')
  def __truediv__(self, other): pass
  
  @tensor_base_binary_op('__truediv__', reverse=True)
  def __rtruediv__(self, other): pass
>>>>>>> 70a71e51
    
  @tensor_base_comparison_op('__gt__')
  def __gt__(self, value): pass
  
  @tensor_base_comparison_op('__lt__')
  def __lt__(self, value): pass
  
  @tensor_base_comparison_op('__ge__')
  def __ge__(self, value): pass
  
  @tensor_base_comparison_op('__le__')
  def __le__(self, value): pass
  
  @tensor_base_comparison_op('__eq__')
  def __eq__(self, value): pass
  
  @tensor_base_comparison_op('__ne__')
  def __ne__(self, value): pass
  
  """
    Part3
  """
  def sum(self, dim=None, keepdims=False):
    # print("sum called with dim=", dim, "keepdims=", keepdims)
    if isinstance(dim, int):
      summed_impl = self._impl.sum(dim, keepdims)
      return self.__class__(summed_impl)
    elif isinstance(dim, (list, tuple)):
      result = self.clone()
      dim = list(dim)
      dim.sort(reverse=True)
      for d in dim:
        result = result.sum(d, keepdims=keepdims)
      return result
    elif dim is None:
      dim = list(range(self.dim()))
      return self.sum(dim, keepdims=keepdims)
    else :
      raise TypeError(f"Expected int or list/tuple of single int, got {type(dim).__name__}")
      
  """
    Part4
  """
  def matmul(self, other):
    if not isinstance(other, TensorBase): raise TypeError(f"Expected TensorBase, got {type(other).__name__}")
    matmul_impl = self._impl.matmul(other._impl)
    return self.__class__(matmul_impl)
  def dim(self): return len(self.shape)
  
  def squeeze(self, dim=0):
    squeezed_impl = cp.squeeze(self._impl, dim)
    return self.__class__(squeezed_impl)
  def unsqueeze(self, dim=0):
    unsqueezed_impl = cp.unsqueeze(self._impl, dim)
    return self.__class__(unsqueezed_impl)
  
  """
    Part5
  """
  def max(self, dim=None, keepdims=False):
    print("max called with dim=", dim, "keepdims=", keepdims)
    if isinstance(dim, int):
      pass
    elif isinstance(dim, (list, tuple)):
      if len(dim) == 1:
        dim = dim[0]
      else:
        raise TypeError(f"Expected int or list/tuple of single int, got {type(dim).__name__}")
    elif dim is None:
      dim = -1
    else :
      raise TypeError(f"Expected int or list/tuple of single int, got {type(dim).__name__}")
      
    max_impl, indices_impl = self._impl.max(dim, keepdims)
    return self.__class__(max_impl), self.__class__(indices_impl)
  
  def softmax(self, dim=-1):
    if isinstance(dim, int):
      pass
    elif isinstance(dim, (list, tuple)):
      if len(dim) == 1:
        dim = dim[0]
      else:
        raise TypeError(f"Expected int or list/tuple of single int, got {type(dim).__name__}")
    elif dim is None:
      dim = -1
    else :
      raise TypeError(f"Expected int or list/tuple of single int, got {type(dim).__name__}")
      
    softmax_impl = self._impl.softmax(dim)
    return self.__class__(softmax_impl)
  
  def scatter_(self, dim, index, src):
    self = self.__class__(self._impl.scatter_(dim, index._impl, src._impl))
    
  def broadcast_to(self, shape):
    if not isinstance(shape, (list, tuple)):
      raise TypeError(f"Expected list or tuple, got {type(shape).__name__}")
    broadcasted_impl = cp.broadcast_to(self._impl, shape)
    return self.__class__(broadcasted_impl)


  """
    Part6
  """
  def permute(self, perm: List[int]):
    if not isinstance(perm, (list, tuple)):
      raise TypeError(f"Expected list or tuple, got {type(perm).__name__}")
    permuted_impl = cp.permute(self._impl, perm)
    return self.__class__(permuted_impl)
  
  def transpose(self, dim0=-1, dim1=-2):
    if not isinstance(dim0, int) or not isinstance(dim1, int):
      raise TypeError(f"Expected int for dim0 and dim1, got {type(dim0).__name__} and {type(dim1).__name__}")
    transposed_impl = self._impl.transpose(dim0, dim1)
    return self.__class__(transposed_impl)
  
  def view(self, shape: List[int]):
    if not isinstance(shape, (list, tuple)):
      raise TypeError(f"Expected list or tuple, got {type(shape).__name__}")
    viewed_impl = self._impl.view(shape)
    return self.__class__(viewed_impl)
  
  def narrow(self, dim: int, start: int, length: int):
    if not isinstance(dim, int) or not isinstance(start, int) or not isinstance(length, int):
      raise TypeError(f"Expected int for dim, start and length, got {type(dim).__name__}, {type(start).__name__} and {type(length).__name__}")
    narrowed_impl = cp.narrow(self._impl, dim, start, length)
    return self.__class__(narrowed_impl)
  
  def chunk(self, chunks: int, dim: int = 0):
    if not isinstance(chunks, int) or not isinstance(dim, int):
      raise TypeError(f"Expected int for chunks and dim, got {type(chunks).__name__} and {type(dim).__name__}")
    chunked_impls = cp.chunk(self._impl, chunks, dim)
    return [self.__class__(impl) for impl in chunked_impls]
  
  def split(self, split: Union[int, List[int]], dim: int = 0):
    print("split called with split=", split, "dim=", dim)
    if not isinstance(dim, int):
      raise TypeError(f"Expected int for dim, got {type(dim).__name__}")
    split_impls = cp.split(self._impl, split, dim)
    return [self.__class__(impl) for impl in split_impls]

  # def contiguous(self):
  #   return TensorBase(np.ascontiguousarray(self))
  # def transpose(self, dim0=-1, dim1=-2):
  #   return TensorBase(super().swapaxes(dim0, dim1))
  # def copy_(self, other):
  #   self[:] = other
  
  

"""
  Utils for Binding
"""

"""
  Wrap scalar args to singleton Tensor (requires_grad = False)
"""
def scalar_to_tensor(function):
  def wrapped_function(*args, **kwargs):
    new_args = []
    for arg in args:
      if isinstance(arg, (int, float)):
        new_args.append(Tensor(arg, requires_grad=False))
      else:
        new_args.append(arg)
    return function(*new_args, **kwargs)
  return wrapped_function
  
"""
  Wrap around a Tensor operator that traces gradient.
  @arg: op_name: the name of the TensorBase method to call.
  @arg: Function_name: the name of the Function class to use for autograd.
"""
def tensor_op(op_name, Function_name):
  def decorator(function):
    def wrapped_function(*args, **kwargs):
      # print("\n\nEntering Tensor_op with op_name:", op_name)
      if not is_grad_enabled_with_params(*args):
        # print("Grad not enabled, calling TensorBase method directly")
        op = getattr(TensorBase, op_name)
        # print(f"Calling TensorBase.{op_name} with args={args}, kwargs={kwargs}")
        raw_results = op(*args, **kwargs)
        
        def TensorBase2Tensor(x):
          return Tensor(x, requires_grad=False) if isinstance(x, TensorBase) else x
        
        if isinstance(raw_results, (list, tuple)):
          return tuple(TensorBase2Tensor(x) for x in raw_results)
        else:
          return TensorBase2Tensor(raw_results)
      
      module = importlib.import_module("clownpiece.autograd.function")
      # print("module name =", cp.autograd.function.__file__)
      FunctionClass = getattr(module, Function_name)

      return function(*args, **kwargs, FunctionClass=FunctionClass)
    
    return wrapped_function
  return decorator  

"""
  Tensor Class 
"""

class Tensor(TensorBase):
  requires_grad: bool
  grad_fn: Optional["Function"]
  grad: Optional["Tensor"]
  requires_grad: bool
  output_nr: int
  
  def __init__(self, array=None, requires_grad=None):
    super().__init__(array)
    self.requires_grad = requires_grad
    self.grad = None
    self.grad_fn = None
    self.output_nr = 0

  def copy_(self, other):
    return super().copy_(other)
<<<<<<< HEAD
=======

  def __array_finalize__(self, obj):
    # if obj is None:
    #   return
    self.requires_grad = getattr(obj, 'requires_grad', False)
    self.grad_fn = getattr(obj, 'grad_fn', None)
    self.grad = getattr(obj, 'grad', None)
    self.output_nr = getattr(obj, 'output_nr', 0)

    # Ensure attributes are initialized if not present on obj
    if not hasattr(self, 'grad_fn'):
        self.grad_fn = None
    if not hasattr(self, 'grad'):
        self.grad = None
    if not hasattr(self, 'output_nr'):
        self.output_nr = 0
>>>>>>> 70a71e51
        
  """
    Other
  """
  def backward(self, grad: Optional["Tensor"]=None):
    from clownpiece.autograd.autograd import backward
    backward(self, grad)
      
  def requires_grad_(self, requires_grad:bool=None):
    if requires_grad is None:
      requires_grad = is_grad_enabled()
    self.requires_grad = requires_grad 
  
  def __gt__(self,other): return super().__gt__(other)
  def __lt__(self,other): return super().__lt__(other)
  def __ge__(self,other): return super().__ge__(other)
  def __le__(self,other): return super().__le__(other)
  def __eq__(self,other): return super().__eq__(other)
  def __ne__(self,other): return super().__ne__(other)
  
  def tolist(self):
    return super().tolist()

      
  """
    Operator Binding for Autograd
  """
  
  """
    Part 1
  """
  @tensor_op('clone', 'Clone')
  def clone(self, FunctionClass=None)->"Tensor":
    return FunctionClass().apply(self)

  
  @tensor_op('contiguous', 'Contiguous')
  def contiguous(self, FunctionClass=None)->"Tensor":
    return FunctionClass().apply(self)
  
  @tensor_op('__getitem__', 'Subscriptor')
  def __getitem__(self, index, FunctionClass=None)->"Tensor":
    return FunctionClass().apply(self, index)
    
  """
    Part 2
  """
  @tensor_op('__neg__', 'Neg')
  def __neg__(self, FunctionClass=None)->"Tensor":
    return FunctionClass().apply(self)
  
  @tensor_op('sign', 'Sign')
  def sign(self, FunctionClass=None)->"Tensor":
    return FunctionClass().apply(self)
  
  @tensor_op('abs', 'Abs')
  def abs(self, FunctionClass=None)->"Tensor":
    return FunctionClass().apply(self) 
  
  @tensor_op('sin', 'Sin')
  def sin(self, FunctionClass=None)->"Tensor":
    return FunctionClass().apply(self)
  
  @tensor_op('cos', 'Cos')
  def cos(self, FunctionClass=None)->"Tensor":
    return FunctionClass().apply(self)
  
  @tensor_op('tanh', 'Tanh')
  def tanh(self, FunctionClass=None)->"Tensor":
    return FunctionClass().apply(self)
  
  @tensor_op('clamp', 'Clamp')
  def clamp(self, min_val, max_val, FunctionClass=None)->"Tensor":
    return FunctionClass().apply(self, min_val, max_val)


  @tensor_op('log', 'Log')
  def log(self, FunctionClass=None)->"Tensor":
    return FunctionClass().apply(self)
  
  @tensor_op('exp', 'Exp')
  def exp(self, FunctionClass=None)->"Tensor":
    return FunctionClass().apply(self)
  
  @tensor_op('pow', 'Pow')
  def pow(self, exponent, FunctionClass=None)->"Tensor":
    return FunctionClass().apply(self, exponent)

  @tensor_op('sqrt', 'Sqrt')
  def sqrt(self, FunctionClass=None)->"Tensor":
    return FunctionClass().apply(self)
  
  """
    Part 3
  """
  
  @tensor_op('__add__', 'Add')
  @scalar_to_tensor
  def __add__(self, other, FunctionClass=None)->"Tensor":
    return FunctionClass().apply(self, other)
  
  @tensor_op('__radd__', 'Add')
  @scalar_to_tensor
  def __radd__(self, other, FunctionClass=None)->"Tensor":
    return FunctionClass().apply(other, self)

  @tensor_op('__sub__', 'Sub')
  @scalar_to_tensor
  def __sub__(self, other, FunctionClass=None)->"Tensor":
    return FunctionClass().apply(self, other)
  
  @tensor_op('__rsub__', 'Sub')
  @scalar_to_tensor
  def __rsub__(self, other, FunctionClass=None)->"Tensor":
    return FunctionClass().apply(other, self)
  
  @tensor_op('__mul__', 'Mul')
  @scalar_to_tensor
  def __mul__(self, other, FunctionClass=None)->"Tensor":
    print("Tensor __mul__ called with other:", other)
    return FunctionClass().apply(self, other)
    
  @tensor_op('__rmul__', 'Mul')
  @scalar_to_tensor
  def __rmul__(self, other, FunctionClass=None)->"Tensor":
    return FunctionClass().apply(other, self)

  @tensor_op('__truediv__', 'Div')
  @scalar_to_tensor
  def __truediv__(self, other, FunctionClass=None)->"Tensor":
    return FunctionClass().apply(self, other)
  
  @tensor_op('__rtruediv__', 'Div')
  @scalar_to_tensor
  def __rtruediv__(self, other, FunctionClass=None)->"Tensor":
    return FunctionClass().apply(other, self)
  
  """
  Part 4
  """
  @tensor_op('matmul', 'MatMul')
  def matmul(self, other, FunctionClass=None)->"Tensor":
    if not isinstance(other, Tensor):
      raise TypeError(f"Expected Tensor, got {type(other).__name__}")
    
    return FunctionClass().apply(self, other)
  
  def __matmul__(self, other)->"Tensor":    
    return self.matmul(other)
  
  def __rmatmul__(self, other)->"Tensor":
    if not isinstance(other, Tensor):
      raise TypeError(f"Expected Tensor, got {type(other).__name__}")
    return other.matmul(self)
  
  """
  Part 5
  """
  @tensor_op('sum', 'Sum')
  def sum(self, dim=None, keepdims=False, FunctionClass=None)->"Tensor":
    return FunctionClass().apply(self, dim, keepdims)
  
  @tensor_op('max', 'Max')
  def max(self, dim=-1, keepdims=False, FunctionClass=None)->"Tensor":
    return FunctionClass().apply(self, dim, keepdims)
  
  @tensor_op('softmax', 'Softmax')
  def softmax(self, dim=-1, FunctionClass=None)->"Tensor":
    return FunctionClass().apply(self, dim)
  
  """
  Part 6
  """
  
  @tensor_op('permute', 'Permute')
  def permute(self, perm: List[int], FunctionClass=None) -> "Tensor":
      return FunctionClass().apply(self, perm)

  @tensor_op('transpose', 'Transpose')
  def transpose(self, dim0: int, dim1: int, FunctionClass=None) -> "Tensor":
      return FunctionClass().apply(self, dim0, dim1)

  @tensor_op('reshape', 'Reshape')
  def reshape(self, shape: List[int], FunctionClass=None) -> "Tensor":
      if not isinstance(shape, list):
        if isinstance(shape, int):
          shape = [shape]
        else:
          raise TypeError(f"Expected list or int for shape, got {type(shape).__name__}")
      return FunctionClass().apply(self, shape)

  @tensor_op('view', 'View')
  def view(self, shape: List[int], FunctionClass=None) -> "Tensor":
      return FunctionClass().apply(self, shape)

  @tensor_op('narrow', 'Narrow')
  def narrow(self, dim: int, start: int, length: int, FunctionClass=None) -> "Tensor":
      return FunctionClass().apply(self, dim, start, length)

  @tensor_op('chunk', 'Chunk')
  def chunk(self, chunks: int, dim: int = 0, FunctionClass=None) -> List["Tensor"]:
      return FunctionClass().apply(self, chunks, dim)

  @tensor_op('split', 'Split')
  def split(self, split: Union[int, List[int]], dim: int = 0, FunctionClass=None) -> List["Tensor"]:
      return FunctionClass().apply(self, split, dim)

  @tensor_op('stack', 'Stack')
  def stack(inputs: List["Tensor"], dim: int = 0, FunctionClass=None) -> "Tensor":
      return FunctionClass().apply(*inputs, dim=dim)

  @tensor_op('cat', 'Cat')
  def cat(inputs: List["Tensor"], dim: int = 0, FunctionClass=None) -> "Tensor":
      return FunctionClass().apply(*inputs, dim=dim)

  @tensor_op('squeeze', 'Squeeze')
  def squeeze(self, dim: int = 0, FunctionClass=None) -> "Tensor":
      return FunctionClass().apply(self, dim)

  @tensor_op('unsqueeze', 'Unsqueeze')
  def unsqueeze(self, dim: int = 0, FunctionClass=None) -> "Tensor":
      return FunctionClass().apply(self, dim)

  @tensor_op('broadcast_to', 'BroadcastTo')
  def broadcast_to(self, shape: List[int], FunctionClass=None) -> "Tensor":
      return FunctionClass().apply(self, shape)

  @tensor_op('broadcast', 'Broadcast')
  def broadcast(inputs: List["Tensor"], FunctionClass=None) -> "Tensor":
      return FunctionClass().apply(*inputs)
  
  """
  STR
  """
  
  def __repr__(self):    
    grad_fn_name = self.grad_fn.__class__.__name__ if self.grad_fn else None
    return f"({super().__repr__()}, requires_grad={self.requires_grad}, grad_fn={grad_fn_name})"
  
def stack(inputs: List[Tensor], dim: int = 0) -> Tensor:
  return Tensor.stack(inputs, dim)

def cat(inputs: List[Tensor], dim: int = 0) -> Tensor:
  return Tensor.cat(inputs, dim)

def broadcast(inputs: List[Tensor]) -> Tensor:
  return Tensor.broadcast(inputs)

# """
#   Constructors
# """
  
def empty(shape, requires_grad: bool = False) -> Tensor:
  return Tensor.empty(shape, requires_grad=requires_grad)

def empty_like(tensor: Tensor, requires_grad: bool = False) -> Tensor:
  return Tensor.empty(tensor.shape, requires_grad=requires_grad)

def zeros(shape, requires_grad=None):
  return Tensor.zeros(shape, requires_grad=requires_grad)

def zeros_like(tensor, requires_grad=None):
  return Tensor.zeros(tensor.shape, requires_grad=requires_grad)

def ones(shape, requires_grad=None):
  return Tensor.ones(shape, requires_grad=requires_grad)

def ones_like(tensor, requires_grad=None):
  return Tensor.ones(tensor.shape, requires_grad=requires_grad)

def randn(shape, requires_grad=None):
  return Tensor.randn(shape, requires_grad=requires_grad)

def randn_like(tensor, requires_grad=None):
  return Tensor.randn(tensor.shape, requires_grad=requires_grad)<|MERGE_RESOLUTION|>--- conflicted
+++ resolved
@@ -277,44 +277,6 @@
       raise TypeError(f"Expected int, float or TensorBase, got {type(exponent).__name__}")
     powered_impl = self._impl.pow(exponent)
     return self.__class__(powered_impl)
-<<<<<<< HEAD
-  def sqrt(self):
-    sqrt_impl = self._impl.sqrt()
-    return self.__class__(sqrt_impl)
-
-  def __add__(self, other):
-    if isinstance(other, TensorBase): return self.__class__(self._impl.__add__(other._impl))
-    elif isinstance(other, (int, float)): return self.__class__(self._impl.__add__(other))
-    else: raise TypeError(f"Expected TensorBase, int or float, got {type(other).__name__}")
-  def __radd__(self, other):
-    if isinstance(other, TensorBase): return self.__class__(other._impl.__add__(self._impl))
-    elif isinstance(other, (int, float)): return self.__class__(self._impl.__radd__(other))
-    else: raise TypeError(f"Expected TensorBase, int or float, got {type(other).__name__}")
-  def __sub__(self, other):
-    if isinstance(other, TensorBase): return self.__class__(self._impl.__sub__(other._impl))
-    elif isinstance(other, (int, float)): return self.__class__(self._impl.__sub__(other))
-    else: raise TypeError(f"Expected TensorBase, int or float, got {type(other).__name__}")
-  def __rsub__(self, other):
-    if isinstance(other, TensorBase): return self.__class__(other._impl.__sub__(self._impl))
-    elif isinstance(other, (int, float)): return self.__class__(self._impl.__rsub__(other))
-    else: raise TypeError(f"Expected TensorBase, int or float, got {type(other).__name__}")
-  def __mul__(self, other):
-    if isinstance(other, TensorBase): return self.__class__(self._impl.__mul__(other._impl))
-    elif isinstance(other, (int, float)): return self.__class__(self._impl.__mul__(other))
-    else: raise TypeError(f"Expected TensorBase, int or float, got {type(other).__name__}")
-  def __rmul__(self, other):
-    if isinstance(other, TensorBase): return self.__class__(other._impl.__mul__(self._impl))
-    elif isinstance(other, (int, float)): return self.__class__(self._impl.__rmul__(other))
-    else: raise TypeError(f"Expected TensorBase, int or float, got {type(other).__name__}")
-  def __truediv__(self, other):
-    if isinstance(other, TensorBase): return self.__class__(self._impl.__truediv__(other._impl))
-    elif isinstance(other, (int, float)): return self.__class__(self._impl.__truediv__(other))
-    else: raise TypeError(f"Expected TensorBase, int or float, got {type(other).__name__}")
-  def __rtruediv__(self, other):
-    if isinstance(other, TensorBase): return self.__class__(other._impl.__truediv__(self._impl))
-    elif isinstance(other, (int, float)): return self.__class__(self._impl.__rtruediv__(other))
-    else: raise TypeError(f"Expected TensorBase, int or float, got {type(other).__name__}")
-=======
 
 
 
@@ -341,7 +303,6 @@
   
   @tensor_base_binary_op('__truediv__', reverse=True)
   def __rtruediv__(self, other): pass
->>>>>>> 70a71e51
     
   @tensor_base_comparison_op('__gt__')
   def __gt__(self, value): pass
@@ -563,25 +524,22 @@
 
   def copy_(self, other):
     return super().copy_(other)
-<<<<<<< HEAD
-=======
-
-  def __array_finalize__(self, obj):
-    # if obj is None:
-    #   return
-    self.requires_grad = getattr(obj, 'requires_grad', False)
-    self.grad_fn = getattr(obj, 'grad_fn', None)
-    self.grad = getattr(obj, 'grad', None)
-    self.output_nr = getattr(obj, 'output_nr', 0)
-
-    # Ensure attributes are initialized if not present on obj
-    if not hasattr(self, 'grad_fn'):
-        self.grad_fn = None
-    if not hasattr(self, 'grad'):
-        self.grad = None
-    if not hasattr(self, 'output_nr'):
-        self.output_nr = 0
->>>>>>> 70a71e51
+
+#   def __array_finalize__(self, obj):
+#     # if obj is None:
+#     #   return
+#     self.requires_grad = getattr(obj, 'requires_grad', False)
+#     self.grad_fn = getattr(obj, 'grad_fn', None)
+#     self.grad = getattr(obj, 'grad', None)
+#     self.output_nr = getattr(obj, 'output_nr', 0)
+
+#     # Ensure attributes are initialized if not present on obj
+#     if not hasattr(self, 'grad_fn'):
+#         self.grad_fn = None
+#     if not hasattr(self, 'grad'):
+#         self.grad = None
+#     if not hasattr(self, 'output_nr'):
+#         self.output_nr = 0
         
   """
     Other
